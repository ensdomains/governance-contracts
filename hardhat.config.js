--- conflicted
+++ resolved
@@ -59,11 +59,7 @@
       url: "http://localhost:8545/",
     },
     tenderly: {
-<<<<<<< HEAD
       url: "https://rpc.tenderly.co/fork/bd704e15-7f2c-4f12-8c1a-9bedf536c336"
-=======
-      url: "https://rpc.tenderly.co/fork/f49d3bef-49e1-4ea1-a82a-30b7da74ebab"
->>>>>>> 548f3f36
     }
   },
 };